{
<<<<<<< HEAD
  "update_time": "2025-09-20T07:01:29.660303",
  "days_range": 7,
  "total_commits": 131,
=======
  "update_time": "2025-09-19T22:12:51.347902",
  "days_range": 7,
  "total_commits": 127,
>>>>>>> f6127477
  "total_repos": 13,
  "user_commits": {
    "FutureUnreal": {
      "total_commits": 31,
      "repos": [
        "all-in-rag",
        "base-nlp"
      ],
      "repo_count": 2,
      "daily_commits": {
        "2025-09-19": 6,
        "2025-09-18": 2,
        "2025-09-15": 11,
        "2025-09-13": 9,
        "2025-09-14": 3
      },
      "hourly_distribution": {
        "18": 4,
        "17": 6,
        "9": 1,
        "15": 6,
        "4": 1,
        "13": 5,
        "12": 3,
        "11": 2,
        "14": 1,
        "16": 2
      },
      "beijing_hourly_distribution": {
        "22": 1,
        "17": 1
      },
      "night_owl_commits": 1,
      "night_owl_percentage": 50.0,
      "commit_messages": [
        {
<<<<<<< HEAD
          "message": "feat：部分章节添加章节引言",
          "repo": "happy-llm",
          "date": "2025-09-16",
          "time": "2025-09-16T22:10:30+00:00",
          "beijing_hour": 22,
          "is_night_owl": true,
          "url": "https://github.com/datawhalechina/happy-llm/commit/9c461438c7b8a476d47d2ee10b422bee451e62d9"
        },
        {
          "message": "Merge pull request #126 from Sheeran02/patch-1",
          "repo": "happy-llm",
          "date": "2025-09-13",
          "time": "2025-09-13T17:20:51+00:00",
          "beijing_hour": 17,
          "is_night_owl": false,
          "url": "https://github.com/datawhalechina/happy-llm/commit/50bd19efb4bd9a8d36555e8f213e1dfc5923ce88"
=======
          "message": "update",
          "repo": "all-in-rag",
          "date": "2025-09-19",
          "url": "https://github.com/datawhalechina/all-in-rag/commit/020fe5c9fead568760bba00e4b7e9e7e5691fc26"
        },
        {
          "message": "update 02",
          "repo": "all-in-rag",
          "date": "2025-09-19",
          "url": "https://github.com/datawhalechina/all-in-rag/commit/bff491dd6269dae9085f62bcf7ac83f12f24b4b4"
        },
        {
          "message": "Merge pull request #29 from hu-qi/main",
          "repo": "all-in-rag",
          "date": "2025-09-19",
          "url": "https://github.com/datawhalechina/all-in-rag/commit/30a2323ad542b76438679b51f4e86f89951ea447"
        },
        {
          "message": "update 09",
          "repo": "all-in-rag",
          "date": "2025-09-19",
          "url": "https://github.com/datawhalechina/all-in-rag/commit/66c0fabf99754e9e7981d7df472e2f4fabc213eb"
        },
        {
          "message": "update",
          "repo": "all-in-rag",
          "date": "2025-09-18",
          "url": "https://github.com/datawhalechina/all-in-rag/commit/c9a3c371a522d5d882e01ee6b5606860347854bc"
        },
        {
          "message": "update",
          "repo": "all-in-rag",
          "date": "2025-09-18",
          "url": "https://github.com/datawhalechina/all-in-rag/commit/2c1a8035fbe3d4d3382db57316ba3cec783da1ab"
        },
        {
          "message": "update",
          "repo": "all-in-rag",
          "date": "2025-09-15",
          "url": "https://github.com/datawhalechina/all-in-rag/commit/5566ac584e7d8943c0e050092c0b50f590ab4c53"
        },
        {
          "message": "Merge branch 'main' of https://github.com/datawhalechina/all-in-rag",
          "repo": "all-in-rag",
          "date": "2025-09-15",
          "url": "https://github.com/datawhalechina/all-in-rag/commit/f138d45b3b74366292af1dbca40e9f1b62571978"
        },
        {
          "message": "update",
          "repo": "all-in-rag",
          "date": "2025-09-15",
          "url": "https://github.com/datawhalechina/all-in-rag/commit/a43399d66a2c925b42f3cafada18fc8b4e1d3154"
        },
        {
          "message": "Merge pull request #24 from datawhalechina/revert-23-main",
          "repo": "all-in-rag",
          "date": "2025-09-15",
          "url": "https://github.com/datawhalechina/all-in-rag/commit/c5a01a24de4774b6a74d83fab482f3fd9bc932ff"
>>>>>>> f6127477
        }
      ],
      "first_commit_date": "2025-09-13T15:13:10+00:00",
      "last_commit_date": "2025-09-19T18:41:32+00:00",
      "active_days": 5,
      "avg_commits_per_day": 6.2
    },
<<<<<<< HEAD
    "bokang-ugent": {
      "total_commits": 1,
      "repos": [
        "fun-rec"
      ],
      "repo_count": 1,
      "daily_commits": {
        "2025-09-17": 1
      },
      "hourly_distribution": {
        "15": 1
      },
      "beijing_hourly_distribution": {
        "23": 1
      },
      "night_owl_commits": 1,
      "night_owl_percentage": 100.0,
      "commit_messages": [
        {
          "message": "修整intro svg中的模型名称",
          "repo": "fun-rec",
          "date": "2025-09-17",
          "time": "2025-09-17T23:35:47+00:00",
          "beijing_hour": 23,
          "is_night_owl": true,
          "url": "https://github.com/datawhalechina/fun-rec/commit/e5a42c788bb770a33dd5537542b2ad5d049bddb2"
        }
      ],
      "first_commit_date": "2025-09-17T15:35:47+00:00",
      "last_commit_date": "2025-09-17T15:35:47+00:00",
      "active_days": 1,
      "avg_commits_per_day": 1.0
    },
    "ruyiluo": {
      "total_commits": 3,
      "repos": [
        "fun-rec"
      ],
      "repo_count": 1,
      "daily_commits": {
        "2025-09-17": 1,
        "2025-09-16": 1,
        "2025-09-15": 1
      },
      "hourly_distribution": {
        "15": 2,
        "16": 1
      },
      "beijing_hourly_distribution": {
        "23": 2,
        "0": 1
      },
      "night_owl_commits": 3,
      "night_owl_percentage": 100.0,
      "commit_messages": [
        {
          "message": "修复图片大小问题及代码中的数据路径问题",
          "repo": "fun-rec",
          "date": "2025-09-17",
          "time": "2025-09-17T23:17:12+00:00",
          "beijing_hour": 23,
          "is_night_owl": true,
          "url": "https://github.com/datawhalechina/fun-rec/commit/346d3ab10c9f70f7cbe5b9f5b5536b09e6c9a919"
        },
        {
          "message": "修复esmm的描述问题 & pdf中的图片大小问题",
          "repo": "fun-rec",
          "date": "2025-09-16",
          "time": "2025-09-16T23:06:00+00:00",
          "beijing_hour": 23,
          "is_night_owl": true,
          "url": "https://github.com/datawhalechina/fun-rec/commit/5f6d1b98e00339e2c308392b08c7eb0e01ed3600"
        },
        {
          "message": "fix bug and image size",
          "repo": "fun-rec",
          "date": "2025-09-15",
          "time": "2025-09-16T00:25:46+00:00",
          "beijing_hour": 0,
          "is_night_owl": true,
          "url": "https://github.com/datawhalechina/fun-rec/commit/9e7a3e3776fcf303c48557ce9ab8fe1fdf929d22"
        }
      ],
      "first_commit_date": "2025-09-15T16:25:46+00:00",
      "last_commit_date": "2025-09-17T15:17:12+00:00",
      "active_days": 3,
      "avg_commits_per_day": 1.0
    },
    "FutureUnreal": {
      "total_commits": 31,
      "repos": [
        "base-nlp",
        "all-in-rag"
      ],
      "repo_count": 2,
      "daily_commits": {
        "2025-09-19": 6,
        "2025-09-18": 2,
        "2025-09-15": 11,
        "2025-09-13": 9,
        "2025-09-14": 3
      },
      "hourly_distribution": {
        "18": 4,
        "17": 6,
        "9": 1,
        "15": 6,
        "4": 1,
        "13": 5,
        "12": 3,
        "11": 2,
        "14": 1,
        "16": 2
      },
      "beijing_hourly_distribution": {
        "2": 4,
        "1": 6,
        "17": 1,
        "23": 6,
        "12": 1,
        "21": 5,
        "20": 3,
        "19": 2,
        "22": 1,
        "0": 2
      },
      "night_owl_commits": 19,
      "night_owl_percentage": 61.3,
      "commit_messages": [
        {
          "message": "update",
          "repo": "all-in-rag",
          "date": "2025-09-19",
          "time": "2025-09-20T02:41:32+00:00",
          "beijing_hour": 2,
          "is_night_owl": true,
          "url": "https://github.com/datawhalechina/all-in-rag/commit/020fe5c9fead568760bba00e4b7e9e7e5691fc26"
        },
        {
          "message": "update 02",
          "repo": "all-in-rag",
          "date": "2025-09-19",
          "time": "2025-09-20T02:20:46+00:00",
          "beijing_hour": 2,
          "is_night_owl": true,
          "url": "https://github.com/datawhalechina/all-in-rag/commit/bff491dd6269dae9085f62bcf7ac83f12f24b4b4"
        },
        {
          "message": "Merge pull request #29 from hu-qi/main",
          "repo": "all-in-rag",
          "date": "2025-09-19",
          "time": "2025-09-20T01:56:07+00:00",
          "beijing_hour": 1,
          "is_night_owl": true,
          "url": "https://github.com/datawhalechina/all-in-rag/commit/30a2323ad542b76438679b51f4e86f89951ea447"
        },
        {
          "message": "update 09",
          "repo": "all-in-rag",
          "date": "2025-09-19",
          "time": "2025-09-19T17:53:35+00:00",
          "beijing_hour": 17,
          "is_night_owl": false,
          "url": "https://github.com/datawhalechina/all-in-rag/commit/66c0fabf99754e9e7981d7df472e2f4fabc213eb"
        },
        {
          "message": "update",
          "repo": "all-in-rag",
          "date": "2025-09-18",
          "time": "2025-09-18T23:25:09+00:00",
          "beijing_hour": 23,
          "is_night_owl": true,
          "url": "https://github.com/datawhalechina/all-in-rag/commit/c9a3c371a522d5d882e01ee6b5606860347854bc"
        },
        {
          "message": "update",
          "repo": "all-in-rag",
          "date": "2025-09-18",
          "time": "2025-09-18T12:14:12+00:00",
          "beijing_hour": 12,
          "is_night_owl": false,
          "url": "https://github.com/datawhalechina/all-in-rag/commit/2c1a8035fbe3d4d3382db57316ba3cec783da1ab"
        },
        {
          "message": "update",
          "repo": "all-in-rag",
          "date": "2025-09-15",
          "time": "2025-09-15T21:40:30+00:00",
          "beijing_hour": 21,
          "is_night_owl": false,
          "url": "https://github.com/datawhalechina/all-in-rag/commit/5566ac584e7d8943c0e050092c0b50f590ab4c53"
        },
        {
          "message": "Merge branch 'main' of https://github.com/datawhalechina/all-in-rag",
          "repo": "all-in-rag",
          "date": "2025-09-15",
          "time": "2025-09-15T21:38:09+00:00",
          "beijing_hour": 21,
          "is_night_owl": false,
          "url": "https://github.com/datawhalechina/all-in-rag/commit/f138d45b3b74366292af1dbca40e9f1b62571978"
        },
        {
          "message": "update",
          "repo": "all-in-rag",
          "date": "2025-09-15",
          "time": "2025-09-15T21:30:47+00:00",
          "beijing_hour": 21,
          "is_night_owl": false,
          "url": "https://github.com/datawhalechina/all-in-rag/commit/a43399d66a2c925b42f3cafada18fc8b4e1d3154"
        },
        {
          "message": "Merge pull request #24 from datawhalechina/revert-23-main",
          "repo": "all-in-rag",
          "date": "2025-09-15",
          "time": "2025-09-15T21:23:40+00:00",
          "beijing_hour": 21,
          "is_night_owl": false,
          "url": "https://github.com/datawhalechina/all-in-rag/commit/c5a01a24de4774b6a74d83fab482f3fd9bc932ff"
        }
      ],
      "first_commit_date": "2025-09-13T15:13:10+00:00",
      "last_commit_date": "2025-09-19T18:41:32+00:00",
      "active_days": 5,
      "avg_commits_per_day": 6.2
    },
    "hu-qi": {
      "total_commits": 1,
      "repos": [
        "all-in-rag"
      ],
      "repo_count": 1,
      "daily_commits": {
        "2025-09-19": 1
      },
      "hourly_distribution": {
        "14": 1
      },
      "beijing_hourly_distribution": {
        "22": 1
      },
      "night_owl_commits": 1,
      "night_owl_percentage": 100.0,
      "commit_messages": [
        {
          "message": "fix: add windows env path images #1",
          "repo": "all-in-rag",
          "date": "2025-09-19",
          "time": "2025-09-19T22:23:18+00:00",
          "beijing_hour": 22,
          "is_night_owl": true,
          "url": "https://github.com/datawhalechina/all-in-rag/commit/eea95fcd9b8c96d230ae3139c0a555b2adc8c010"
        }
      ],
      "first_commit_date": "2025-09-19T14:23:18+00:00",
      "last_commit_date": "2025-09-19T14:23:18+00:00",
      "active_days": 1,
      "avg_commits_per_day": 1.0
    },
    "sojakaese": {
      "total_commits": 2,
      "repos": [
        "all-in-rag"
      ],
      "repo_count": 1,
      "daily_commits": {
        "2025-09-15": 2
      },
      "hourly_distribution": {
        "12": 1,
        "10": 1
      },
      "beijing_hourly_distribution": {
        "20": 1,
        "18": 1
      },
      "night_owl_commits": 0,
      "night_owl_percentage": 0.0,
      "commit_messages": [
        {
          "message": "update 2.4",
          "repo": "all-in-rag",
          "date": "2025-09-15",
          "time": "2025-09-15T20:36:58+00:00",
          "beijing_hour": 20,
          "is_night_owl": false,
          "url": "https://github.com/datawhalechina/all-in-rag/commit/0df1150d406d347227d33cc52cdbe2dd09ee4cb1"
        },
        {
          "message": "update c1 2.4.2",
          "repo": "all-in-rag",
          "date": "2025-09-15",
          "time": "2025-09-15T18:06:30+00:00",
          "beijing_hour": 18,
          "is_night_owl": false,
          "url": "https://github.com/datawhalechina/all-in-rag/commit/9591313d826d5bfec1c9b95f6ff4aa39343bc2c5"
        }
      ],
      "first_commit_date": "2025-09-15T10:06:30+00:00",
      "last_commit_date": "2025-09-15T12:36:58+00:00",
      "active_days": 1,
      "avg_commits_per_day": 2.0
    },
    "ly24-sudo": {
      "total_commits": 24,
      "repos": [
        "dive-into-bishop-dl"
      ],
      "repo_count": 1,
      "daily_commits": {
        "2025-09-20": 5,
        "2025-09-19": 3,
        "2025-09-17": 10,
        "2025-09-15": 5,
        "2025-09-14": 1
      },
      "hourly_distribution": {
        "1": 3,
        "0": 3,
        "15": 8,
        "13": 4,
        "11": 3,
        "9": 2,
        "8": 1
      },
      "beijing_hourly_distribution": {
        "9": 3,
        "8": 3,
        "23": 8,
        "21": 4,
        "19": 3,
        "17": 2,
        "16": 1
      },
      "night_owl_commits": 8,
      "night_owl_percentage": 33.3,
      "commit_messages": [
        {
          "message": "Update ch10_2.md",
          "repo": "dive-into-bishop-dl",
          "date": "2025-09-20",
          "time": "2025-09-20T09:54:44+00:00",
          "beijing_hour": 9,
          "is_night_owl": false,
          "url": "https://github.com/datawhalechina/dive-into-bishop-dl/commit/25f2f584187eba114c93ded3b1ed33096901c4f4"
        },
        {
          "message": "Update ch10_2.md",
          "repo": "dive-into-bishop-dl",
          "date": "2025-09-20",
          "time": "2025-09-20T09:27:29+00:00",
          "beijing_hour": 9,
          "is_night_owl": false,
          "url": "https://github.com/datawhalechina/dive-into-bishop-dl/commit/b5dcc906944261be0cd7aaba18c63ff0f879bde7"
        },
        {
          "message": "Update ch10_2.md",
          "repo": "dive-into-bishop-dl",
          "date": "2025-09-20",
          "time": "2025-09-20T09:15:47+00:00",
          "beijing_hour": 9,
          "is_night_owl": false,
          "url": "https://github.com/datawhalechina/dive-into-bishop-dl/commit/2faa6619ecd6468367f517d6c9d5de6c33b5e25b"
        },
        {
          "message": "Update ch10_2.md",
          "repo": "dive-into-bishop-dl",
          "date": "2025-09-20",
          "time": "2025-09-20T08:29:01+00:00",
          "beijing_hour": 8,
          "is_night_owl": false,
          "url": "https://github.com/datawhalechina/dive-into-bishop-dl/commit/bafec9fc5d18da24dad1543cfe5790732f76247b"
        },
        {
          "message": "Update ch10_2.md",
          "repo": "dive-into-bishop-dl",
          "date": "2025-09-20",
          "time": "2025-09-20T08:25:46+00:00",
          "beijing_hour": 8,
          "is_night_owl": false,
          "url": "https://github.com/datawhalechina/dive-into-bishop-dl/commit/08304a8ae284f0b014929b04fe4ec9b56530a2b6"
        },
        {
          "message": "Update ch10_2.md",
          "repo": "dive-into-bishop-dl",
          "date": "2025-09-19",
          "time": "2025-09-19T23:42:46+00:00",
          "beijing_hour": 23,
          "is_night_owl": true,
          "url": "https://github.com/datawhalechina/dive-into-bishop-dl/commit/05996f2a33ade64c53aff0c07ed0642d136fca4d"
        },
        {
          "message": "Update ch10_2.md",
          "repo": "dive-into-bishop-dl",
          "date": "2025-09-19",
          "time": "2025-09-19T23:30:16+00:00",
          "beijing_hour": 23,
          "is_night_owl": true,
          "url": "https://github.com/datawhalechina/dive-into-bishop-dl/commit/1b15f88adb77a599427b8fdbdfb0f62883c1cb7a"
        },
        {
          "message": "Update ch10_2.md",
          "repo": "dive-into-bishop-dl",
          "date": "2025-09-19",
          "time": "2025-09-19T23:20:38+00:00",
          "beijing_hour": 23,
          "is_night_owl": true,
          "url": "https://github.com/datawhalechina/dive-into-bishop-dl/commit/e3c29e3971ad196c19bc6cd102cce0345872247b"
        },
        {
          "message": "Update ch10_2.md",
          "repo": "dive-into-bishop-dl",
          "date": "2025-09-17",
          "time": "2025-09-17T21:44:30+00:00",
          "beijing_hour": 21,
          "is_night_owl": false,
          "url": "https://github.com/datawhalechina/dive-into-bishop-dl/commit/9c7441ae6b05582b16c8100a60715723addfbfe6"
        },
        {
          "message": "Update ch10_2.md",
          "repo": "dive-into-bishop-dl",
          "date": "2025-09-17",
          "time": "2025-09-17T21:43:03+00:00",
          "beijing_hour": 21,
          "is_night_owl": false,
          "url": "https://github.com/datawhalechina/dive-into-bishop-dl/commit/7e2ba57956a24ce297c153c85924a3a6cfc2cf15"
        }
      ],
      "first_commit_date": "2025-09-14T00:23:45+00:00",
      "last_commit_date": "2025-09-20T01:54:44+00:00",
      "active_days": 5,
      "avg_commits_per_day": 4.8
    },
    "hrjtju": {
      "total_commits": 5,
      "repos": [
        "dive-into-bishop-dl"
      ],
      "repo_count": 1,
      "daily_commits": {
        "2025-09-13": 5
      },
      "hourly_distribution": {
        "9": 4,
        "8": 1
      },
      "beijing_hourly_distribution": {
        "17": 4,
        "16": 1
      },
      "night_owl_commits": 0,
      "night_owl_percentage": 0.0,
      "commit_messages": [
        {
          "message": "Merge pull request #8 from hrjtju/main",
          "repo": "dive-into-bishop-dl",
          "date": "2025-09-13",
          "time": "2025-09-13T17:19:46+00:00",
          "beijing_hour": 17,
          "is_night_owl": false,
          "url": "https://github.com/datawhalechina/dive-into-bishop-dl/commit/c5b59dd5bb4f023acfe55ddbb22eb278149c38e2"
        },
        {
          "message": "update sidebar",
          "repo": "dive-into-bishop-dl",
          "date": "2025-09-13",
          "time": "2025-09-13T17:17:28+00:00",
          "beijing_hour": 17,
          "is_night_owl": false,
          "url": "https://github.com/datawhalechina/dive-into-bishop-dl/commit/24db005b3f87ed974f89a93b235f03fbb265035c"
        },
        {
          "message": "Merge branch 'main' of https://github.com/datawhalechina/dive-into-bishop-dl",
          "repo": "dive-into-bishop-dl",
          "date": "2025-09-13",
          "time": "2025-09-13T17:15:54+00:00",
          "beijing_hour": 17,
          "is_night_owl": false,
          "url": "https://github.com/datawhalechina/dive-into-bishop-dl/commit/50008307f842040152de60126c6c17282471ed82"
        },
        {
          "message": "Merge branch 'ly24-sudo-patch-1' of https://github.com/datawhalechina/dive-into-bishop-dl into temp",
          "repo": "dive-into-bishop-dl",
          "date": "2025-09-13",
          "time": "2025-09-13T17:12:53+00:00",
          "beijing_hour": 17,
          "is_night_owl": false,
          "url": "https://github.com/datawhalechina/dive-into-bishop-dl/commit/19646d97d3e58ecaccf671f0f23d8df77e2bd141"
        },
        {
          "message": "update readme",
          "repo": "dive-into-bishop-dl",
          "date": "2025-09-13",
          "time": "2025-09-13T16:52:12+00:00",
          "beijing_hour": 16,
          "is_night_owl": false,
          "url": "https://github.com/datawhalechina/dive-into-bishop-dl/commit/eaeea80f6fb97bb81e2dc9195f564989aac58404"
        }
      ],
      "first_commit_date": "2025-09-13T08:52:12+00:00",
      "last_commit_date": "2025-09-13T09:19:46+00:00",
      "active_days": 1,
      "avg_commits_per_day": 5.0
    },
    "muxiaoxiong": {
      "total_commits": 11,
      "repos": [
        "members-visualization"
      ],
      "repo_count": 1,
      "daily_commits": {
        "2025-09-19": 6,
        "2025-09-18": 5
      },
      "hourly_distribution": {
        "0": 6,
        "6": 4,
        "2": 1
      },
      "beijing_hourly_distribution": {
        "8": 6,
        "14": 4,
        "10": 1
=======
    "hu-qi": {
      "total_commits": 1,
      "repos": [
        "all-in-rag"
      ],
      "repo_count": 1,
      "daily_commits": {
        "2025-09-19": 1
      },
      "hourly_distribution": {
        "14": 1
>>>>>>> f6127477
      },
      "night_owl_commits": 0,
      "night_owl_percentage": 0.0,
      "commit_messages": [
        {
<<<<<<< HEAD
          "message": "Add files via upload",
          "repo": "members-visualization",
          "date": "2025-09-19",
          "time": "2025-09-19T08:47:13+00:00",
          "beijing_hour": 8,
          "is_night_owl": false,
          "url": "https://github.com/datawhalechina/members-visualization/commit/0df00d904a9b3482ee8bf0c79407514a6d3e5d36"
        },
        {
          "message": "Delete docs/public/data/datawhale_member.csv",
          "repo": "members-visualization",
          "date": "2025-09-19",
          "time": "2025-09-19T08:47:05+00:00",
          "beijing_hour": 8,
          "is_night_owl": false,
          "url": "https://github.com/datawhalechina/members-visualization/commit/69afd109f8ccb22eab7d1d061847461403bea458"
        },
        {
          "message": "Add files via upload",
          "repo": "members-visualization",
          "date": "2025-09-19",
          "time": "2025-09-19T08:46:36+00:00",
          "beijing_hour": 8,
          "is_night_owl": false,
          "url": "https://github.com/datawhalechina/members-visualization/commit/2955bcd0bb58f6260743a4f2e3de4d43722d1a93"
        },
        {
          "message": "Delete docs/public/data/datawhale_member.csv",
          "repo": "members-visualization",
          "date": "2025-09-19",
          "time": "2025-09-19T08:46:25+00:00",
          "beijing_hour": 8,
          "is_night_owl": false,
          "url": "https://github.com/datawhalechina/members-visualization/commit/674d7cc20deddac89aaf907ba0c57484eb30ed02"
        },
        {
          "message": "Update README.md",
          "repo": "members-visualization",
          "date": "2025-09-19",
          "time": "2025-09-19T08:28:58+00:00",
          "beijing_hour": 8,
          "is_night_owl": false,
          "url": "https://github.com/datawhalechina/members-visualization/commit/c9358530cbc609f30c033067223a63bf0c593d6f"
        },
        {
          "message": "Add files via upload",
          "repo": "members-visualization",
          "date": "2025-09-19",
          "time": "2025-09-19T08:27:48+00:00",
          "beijing_hour": 8,
          "is_night_owl": false,
          "url": "https://github.com/datawhalechina/members-visualization/commit/fda4329d86a96dc554f4b9361f9c738a1bd6ebb6"
        },
        {
          "message": "Update README.md",
          "repo": "members-visualization",
          "date": "2025-09-18",
          "time": "2025-09-18T14:47:23+00:00",
          "beijing_hour": 14,
          "is_night_owl": false,
          "url": "https://github.com/datawhalechina/members-visualization/commit/89011fca7f58b3d8c1bcae8b0006adee2ef88852"
        },
        {
          "message": "Update README.md",
          "repo": "members-visualization",
          "date": "2025-09-18",
          "time": "2025-09-18T14:46:55+00:00",
          "beijing_hour": 14,
          "is_night_owl": false,
          "url": "https://github.com/datawhalechina/members-visualization/commit/b3f76b8841ceeb27c55666dc4599c1cfd5620a3d"
        },
        {
          "message": "Update README.md",
          "repo": "members-visualization",
          "date": "2025-09-18",
          "time": "2025-09-18T14:33:51+00:00",
          "beijing_hour": 14,
          "is_night_owl": false,
          "url": "https://github.com/datawhalechina/members-visualization/commit/7d710a31f3f0b1eebe6aa5737ea2da3375fb3307"
        },
        {
          "message": "Update README.md",
          "repo": "members-visualization",
          "date": "2025-09-18",
          "time": "2025-09-18T14:33:26+00:00",
          "beijing_hour": 14,
          "is_night_owl": false,
          "url": "https://github.com/datawhalechina/members-visualization/commit/55471b8fa256a09c7feeb3df95b5804171f646d2"
        }
      ],
      "first_commit_date": "2025-09-18T02:03:20+00:00",
      "last_commit_date": "2025-09-19T00:47:13+00:00",
      "active_days": 2,
      "avg_commits_per_day": 5.5
    },
    "1985312383": {
      "total_commits": 22,
=======
          "message": "fix: add windows env path images #1",
          "repo": "all-in-rag",
          "date": "2025-09-19",
          "url": "https://github.com/datawhalechina/all-in-rag/commit/eea95fcd9b8c96d230ae3139c0a555b2adc8c010"
        }
      ],
      "first_commit_date": "2025-09-19T14:23:18+00:00",
      "last_commit_date": "2025-09-19T14:23:18+00:00",
      "active_days": 1,
      "avg_commits_per_day": 1.0
    },
    "sojakaese": {
      "total_commits": 2,
>>>>>>> f6127477
      "repos": [
        "all-in-rag"
      ],
      "repo_count": 1,
      "daily_commits": {
<<<<<<< HEAD
        "2025-09-18": 13,
        "2025-09-17": 6,
        "2025-09-15": 3
=======
        "2025-09-15": 2
>>>>>>> f6127477
      },
      "hourly_distribution": {
        "12": 1,
<<<<<<< HEAD
        "10": 5,
        "3": 2,
        "1": 2,
        "8": 4,
        "7": 2,
        "14": 1
=======
        "10": 1
>>>>>>> f6127477
      },
      "beijing_hourly_distribution": {
        "1": 3,
        "0": 2,
        "20": 1,
        "18": 5,
        "11": 2,
        "9": 2,
        "16": 4,
        "15": 2,
        "22": 1
      },
      "night_owl_commits": 6,
      "night_owl_percentage": 27.3,
      "commit_messages": [
        {
<<<<<<< HEAD
          "message": "Merge pull request #3 from 1985312383/main",
          "repo": "members-visualization",
          "date": "2025-09-18",
          "time": "2025-09-19T01:44:34+00:00",
          "beijing_hour": 1,
          "is_night_owl": true,
          "url": "https://github.com/datawhalechina/members-visualization/commit/2a5948bb49bdddcb6be204e55b700324b95bbe98"
        },
        {
          "message": "Update README.md",
          "repo": "members-visualization",
          "date": "2025-09-18",
          "time": "2025-09-19T01:34:49+00:00",
          "beijing_hour": 1,
          "is_night_owl": true,
          "url": "https://github.com/datawhalechina/members-visualization/commit/06fa5b9d93725081a9cb7a6b3b9c1ecb268486cc"
        },
        {
          "message": "Add avatar download and update workflow schedule",
          "repo": "members-visualization",
          "date": "2025-09-18",
          "time": "2025-09-19T01:17:04+00:00",
          "beijing_hour": 1,
          "is_night_owl": true,
          "url": "https://github.com/datawhalechina/members-visualization/commit/8bbe1bd65088d2503549c8ebfac8e6f9501c9212"
        },
        {
          "message": "Update WeeklyCommitItem.vue",
          "repo": "members-visualization",
          "date": "2025-09-18",
          "time": "2025-09-19T00:56:51+00:00",
          "beijing_hour": 0,
          "is_night_owl": true,
          "url": "https://github.com/datawhalechina/members-visualization/commit/24495102dadd084c0d2a312fcef855d402424788"
        },
        {
          "message": "Refactor data storage to docs/public/data directory",
          "repo": "members-visualization",
          "date": "2025-09-18",
          "time": "2025-09-19T00:28:21+00:00",
          "beijing_hour": 0,
          "is_night_owl": true,
          "url": "https://github.com/datawhalechina/members-visualization/commit/f619b28edc83cff620d049a3799368b91e4dfbfe"
        },
        {
          "message": "Remove bot accounts from members and commit stats",
          "repo": "members-visualization",
          "date": "2025-09-18",
          "time": "2025-09-18T20:05:58+00:00",
          "beijing_hour": 20,
          "is_night_owl": false,
          "url": "https://github.com/datawhalechina/members-visualization/commit/251895bdfcac0976b1ea9b8457355e9d5ea49a72"
        },
        {
          "message": "Delete DEEP_FIXES_FINAL_REPORT.md",
          "repo": "members-visualization",
          "date": "2025-09-18",
          "time": "2025-09-18T18:26:56+00:00",
          "beijing_hour": 18,
          "is_night_owl": false,
          "url": "https://github.com/datawhalechina/members-visualization/commit/90bcfb67f5f0b793b69e2d46ace7696a1b3fa6af"
        },
        {
          "message": "Unify avatar loading logic in WeeklyCommitItem",
          "repo": "members-visualization",
          "date": "2025-09-18",
          "time": "2025-09-18T18:24:16+00:00",
          "beijing_hour": 18,
          "is_night_owl": false,
          "url": "https://github.com/datawhalechina/members-visualization/commit/1e5e64a732509c63088c29935d74d4970c9a7e4d"
        },
        {
          "message": "Enhance UI popups and network chart boundary handling",
          "repo": "members-visualization",
          "date": "2025-09-18",
          "time": "2025-09-18T18:16:58+00:00",
          "beijing_hour": 18,
          "is_night_owl": false,
          "url": "https://github.com/datawhalechina/members-visualization/commit/1170d1f25e4ba0cc758aa9f81cceb544de774b07"
        },
        {
          "message": "Merge pull request #2 from muxiaoxiong/patch-2",
          "repo": "members-visualization",
          "date": "2025-09-18",
          "time": "2025-09-18T11:39:09+00:00",
          "beijing_hour": 11,
          "is_night_owl": false,
          "url": "https://github.com/datawhalechina/members-visualization/commit/7e5183403e0fcb34c900045f8da3eebc6ef04c32"
        }
      ],
      "first_commit_date": "2025-09-15T10:43:35+00:00",
      "last_commit_date": "2025-09-18T17:44:34+00:00",
      "active_days": 3,
      "avg_commits_per_day": 7.333333333333333
=======
          "message": "update 2.4",
          "repo": "all-in-rag",
          "date": "2025-09-15",
          "url": "https://github.com/datawhalechina/all-in-rag/commit/0df1150d406d347227d33cc52cdbe2dd09ee4cb1"
        },
        {
          "message": "update c1 2.4.2",
          "repo": "all-in-rag",
          "date": "2025-09-15",
          "url": "https://github.com/datawhalechina/all-in-rag/commit/9591313d826d5bfec1c9b95f6ff4aa39343bc2c5"
        }
      ],
      "first_commit_date": "2025-09-15T10:06:30+00:00",
      "last_commit_date": "2025-09-15T12:36:58+00:00",
      "active_days": 1,
      "avg_commits_per_day": 2.0
    },
    "KMnO4-zx": {
      "total_commits": 2,
      "repos": [
        "happy-llm"
      ],
      "repo_count": 1,
      "daily_commits": {
        "2025-09-16": 1,
        "2025-09-13": 1
      },
      "hourly_distribution": {
        "14": 1,
        "9": 1
      },
      "commit_messages": [
        {
          "message": "feat：部分章节添加章节引言",
          "repo": "happy-llm",
          "date": "2025-09-16",
          "url": "https://github.com/datawhalechina/happy-llm/commit/9c461438c7b8a476d47d2ee10b422bee451e62d9"
        },
        {
          "message": "Merge pull request #126 from Sheeran02/patch-1",
          "repo": "happy-llm",
          "date": "2025-09-13",
          "url": "https://github.com/datawhalechina/happy-llm/commit/50bd19efb4bd9a8d36555e8f213e1dfc5923ce88"
        }
      ],
      "first_commit_date": "2025-09-13T09:20:51+00:00",
      "last_commit_date": "2025-09-16T14:10:30+00:00",
      "active_days": 2,
      "avg_commits_per_day": 1.0
    },
    "ly24-sudo": {
      "total_commits": 20,
      "repos": [
        "dive-into-bishop-dl"
      ],
      "repo_count": 1,
      "daily_commits": {
        "2025-09-19": 3,
        "2025-09-17": 10,
        "2025-09-15": 5,
        "2025-09-14": 1,
        "2025-09-13": 1
      },
      "hourly_distribution": {
        "15": 8,
        "13": 4,
        "11": 3,
        "9": 2,
        "8": 1,
        "0": 2
      },
      "commit_messages": [
        {
          "message": "Update ch10_2.md",
          "repo": "dive-into-bishop-dl",
          "date": "2025-09-19",
          "url": "https://github.com/datawhalechina/dive-into-bishop-dl/commit/05996f2a33ade64c53aff0c07ed0642d136fca4d"
        },
        {
          "message": "Update ch10_2.md",
          "repo": "dive-into-bishop-dl",
          "date": "2025-09-19",
          "url": "https://github.com/datawhalechina/dive-into-bishop-dl/commit/1b15f88adb77a599427b8fdbdfb0f62883c1cb7a"
        },
        {
          "message": "Update ch10_2.md",
          "repo": "dive-into-bishop-dl",
          "date": "2025-09-19",
          "url": "https://github.com/datawhalechina/dive-into-bishop-dl/commit/e3c29e3971ad196c19bc6cd102cce0345872247b"
        },
        {
          "message": "Update ch10_2.md",
          "repo": "dive-into-bishop-dl",
          "date": "2025-09-17",
          "url": "https://github.com/datawhalechina/dive-into-bishop-dl/commit/9c7441ae6b05582b16c8100a60715723addfbfe6"
        },
        {
          "message": "Update ch10_2.md",
          "repo": "dive-into-bishop-dl",
          "date": "2025-09-17",
          "url": "https://github.com/datawhalechina/dive-into-bishop-dl/commit/7e2ba57956a24ce297c153c85924a3a6cfc2cf15"
        },
        {
          "message": "Update ch10_2.md",
          "repo": "dive-into-bishop-dl",
          "date": "2025-09-17",
          "url": "https://github.com/datawhalechina/dive-into-bishop-dl/commit/258b2fce904e1b8baf2f26ce4da1609d53ad31c3"
        },
        {
          "message": "Update ch10_2.md",
          "repo": "dive-into-bishop-dl",
          "date": "2025-09-17",
          "url": "https://github.com/datawhalechina/dive-into-bishop-dl/commit/0d89488e1c6b2da3026f666f05e6a7dfbc8b70be"
        },
        {
          "message": "Update ch10_2.md",
          "repo": "dive-into-bishop-dl",
          "date": "2025-09-17",
          "url": "https://github.com/datawhalechina/dive-into-bishop-dl/commit/9cb314cdd1fe76aac266bed8b4cdee3d6a2b61ac"
        },
        {
          "message": "Update ch10_2.md",
          "repo": "dive-into-bishop-dl",
          "date": "2025-09-17",
          "url": "https://github.com/datawhalechina/dive-into-bishop-dl/commit/3fc513f87d34acd2e1c667ded596ebdfd19a8130"
        },
        {
          "message": "Update ch10_2.md",
          "repo": "dive-into-bishop-dl",
          "date": "2025-09-17",
          "url": "https://github.com/datawhalechina/dive-into-bishop-dl/commit/5cde03c8945e80331c3aa40fcf13baada9013952"
        }
      ],
      "first_commit_date": "2025-09-13T00:17:15+00:00",
      "last_commit_date": "2025-09-19T15:42:46+00:00",
      "active_days": 5,
      "avg_commits_per_day": 4.0
    },
    "hrjtju": {
      "total_commits": 5,
      "repos": [
        "dive-into-bishop-dl"
      ],
      "repo_count": 1,
      "daily_commits": {
        "2025-09-13": 5
      },
      "hourly_distribution": {
        "9": 4,
        "8": 1
      },
      "commit_messages": [
        {
          "message": "Merge pull request #8 from hrjtju/main",
          "repo": "dive-into-bishop-dl",
          "date": "2025-09-13",
          "url": "https://github.com/datawhalechina/dive-into-bishop-dl/commit/c5b59dd5bb4f023acfe55ddbb22eb278149c38e2"
        },
        {
          "message": "update sidebar",
          "repo": "dive-into-bishop-dl",
          "date": "2025-09-13",
          "url": "https://github.com/datawhalechina/dive-into-bishop-dl/commit/24db005b3f87ed974f89a93b235f03fbb265035c"
        },
        {
          "message": "Merge branch 'main' of https://github.com/datawhalechina/dive-into-bishop-dl",
          "repo": "dive-into-bishop-dl",
          "date": "2025-09-13",
          "url": "https://github.com/datawhalechina/dive-into-bishop-dl/commit/50008307f842040152de60126c6c17282471ed82"
        },
        {
          "message": "Merge branch 'ly24-sudo-patch-1' of https://github.com/datawhalechina/dive-into-bishop-dl into temp",
          "repo": "dive-into-bishop-dl",
          "date": "2025-09-13",
          "url": "https://github.com/datawhalechina/dive-into-bishop-dl/commit/19646d97d3e58ecaccf671f0f23d8df77e2bd141"
        },
        {
          "message": "update readme",
          "repo": "dive-into-bishop-dl",
          "date": "2025-09-13",
          "url": "https://github.com/datawhalechina/dive-into-bishop-dl/commit/eaeea80f6fb97bb81e2dc9195f564989aac58404"
        }
      ],
      "first_commit_date": "2025-09-13T08:52:12+00:00",
      "last_commit_date": "2025-09-13T09:19:46+00:00",
      "active_days": 1,
      "avg_commits_per_day": 5.0
>>>>>>> f6127477
    },
    "jjyaoao": {
      "total_commits": 11,
      "repos": [
        "hello-agents",
        "handy-multi-agent"
      ],
      "repo_count": 2,
      "daily_commits": {
        "2025-09-16": 11
      },
      "hourly_distribution": {
        "9": 5,
        "7": 5,
        "16": 1
      },
      "beijing_hourly_distribution": {
        "17": 5,
        "15": 5,
        "0": 1
      },
      "night_owl_commits": 1,
      "night_owl_percentage": 9.1,
      "commit_messages": [
        {
          "message": "Merge pull request #15 from jjyaoao/main",
          "repo": "hello-agents",
          "date": "2025-09-16",
          "time": "2025-09-16T17:23:11+00:00",
          "beijing_hour": 17,
          "is_night_owl": false,
          "url": "https://github.com/datawhalechina/hello-agents/commit/fa19feabf10d8511a9fab16bfd9fcba9e096e6b5"
        },
        {
          "message": "Merge branch 'datawhalechina:main' into main",
          "repo": "hello-agents",
          "date": "2025-09-16",
          "time": "2025-09-16T17:22:33+00:00",
          "beijing_hour": 17,
          "is_night_owl": false,
          "url": "https://github.com/datawhalechina/hello-agents/commit/5f93441512d023bc8e798ddd6854301689dfd156"
        },
        {
          "message": "update",
          "repo": "hello-agents",
          "date": "2025-09-16",
          "time": "2025-09-16T17:22:07+00:00",
          "beijing_hour": 17,
          "is_night_owl": false,
          "url": "https://github.com/datawhalechina/hello-agents/commit/2f6ae543d2b48a0e5cdd4080bb2576b4824b20e8"
        },
        {
          "message": "Merge branch 'main' of https://github.com/jjyaoao/hello-agents",
          "repo": "hello-agents",
          "date": "2025-09-16",
          "time": "2025-09-16T17:21:30+00:00",
          "beijing_hour": 17,
          "is_night_owl": false,
          "url": "https://github.com/datawhalechina/hello-agents/commit/49c79028ed5c53b117bde9ab3411ba7252c5dbae"
        },
        {
          "message": "update code of chapter2&3 and improve chapter4",
          "repo": "hello-agents",
          "date": "2025-09-16",
          "time": "2025-09-16T17:21:16+00:00",
          "beijing_hour": 17,
          "is_night_owl": false,
          "url": "https://github.com/datawhalechina/hello-agents/commit/be93e7fc54ac22cc7a1af96a252bf07d2397676a"
        },
        {
          "message": "Merge pull request #14 from jjyaoao/main",
          "repo": "hello-agents",
          "date": "2025-09-16",
          "time": "2025-09-16T15:33:38+00:00",
          "beijing_hour": 15,
          "is_night_owl": false,
          "url": "https://github.com/datawhalechina/hello-agents/commit/e9c3d351ac883c15c803cc15013b2cba5d749b31"
        },
        {
          "message": "Merge branch 'datawhalechina:main' into main",
          "repo": "hello-agents",
          "date": "2025-09-16",
          "time": "2025-09-16T15:33:17+00:00",
          "beijing_hour": 15,
          "is_night_owl": false,
          "url": "https://github.com/datawhalechina/hello-agents/commit/cc7f18122369413956127c029fc67cd2de6f8241"
        },
        {
          "message": "Adjusted the table of contents format",
          "repo": "hello-agents",
          "date": "2025-09-16",
          "time": "2025-09-16T15:32:49+00:00",
          "beijing_hour": 15,
          "is_night_owl": false,
          "url": "https://github.com/datawhalechina/hello-agents/commit/3cc273ed007018526f29d32274ba856c73fec498"
        },
        {
          "message": "Merge pull request #13 from jjyaoao/main",
          "repo": "hello-agents",
          "date": "2025-09-16",
          "time": "2025-09-16T15:03:20+00:00",
          "beijing_hour": 15,
          "is_night_owl": false,
          "url": "https://github.com/datawhalechina/hello-agents/commit/a72b12d3347efc89c8579b3f47e0954f1e42210e"
        },
        {
          "message": "add chapter6 && fix tiny mistakes",
          "repo": "hello-agents",
          "date": "2025-09-16",
          "time": "2025-09-16T15:01:54+00:00",
          "beijing_hour": 15,
          "is_night_owl": false,
          "url": "https://github.com/datawhalechina/hello-agents/commit/4a62545c4167ead52bfc78bae7c8f6071aef30a0"
        }
      ],
      "first_commit_date": "2025-09-16T07:01:54+00:00",
      "last_commit_date": "2025-09-16T16:43:39+00:00",
      "active_days": 1,
      "avg_commits_per_day": 11.0
<<<<<<< HEAD
=======
    },
    "Halukisan": {
      "total_commits": 2,
      "repos": [
        "easy-vectordb"
      ],
      "repo_count": 1,
      "daily_commits": {
        "2025-09-14": 2
      },
      "hourly_distribution": {
        "6": 2
      },
      "commit_messages": [
        {
          "message": "Merge pull request #64 from Halukisan/dev",
          "repo": "easy-vectordb",
          "date": "2025-09-14",
          "url": "https://github.com/datawhalechina/easy-vectordb/commit/264b3d03262ebb2a7a36d50dd772535f0dd7c556"
        },
        {
          "message": "Merge branch 'main' into dev",
          "repo": "easy-vectordb",
          "date": "2025-09-14",
          "url": "https://github.com/datawhalechina/easy-vectordb/commit/798a96e7cf3743557fa0ba4446505ebd1f2290ea"
        }
      ],
      "first_commit_date": "2025-09-14T06:28:13+00:00",
      "last_commit_date": "2025-09-14T06:28:45+00:00",
      "active_days": 1,
      "avg_commits_per_day": 2.0
    },
    "liuxiao": {
      "total_commits": 2,
      "repos": [
        "easy-vectordb"
      ],
      "repo_count": 1,
      "daily_commits": {
        "2025-09-14": 2
      },
      "hourly_distribution": {
        "6": 2
      },
      "commit_messages": [
        {
          "message": "update:chapter1:介绍",
          "repo": "easy-vectordb",
          "date": "2025-09-14",
          "url": "https://github.com/datawhalechina/easy-vectordb/commit/02d60965a81c9d18b89bfce62666c0b7fb288e39"
        },
        {
          "message": "update:chapter1:介绍",
          "repo": "easy-vectordb",
          "date": "2025-09-14",
          "url": "https://github.com/datawhalechina/easy-vectordb/commit/8d8f8dfc5f34f8a06efbf56e211e2906bb0f3b6d"
        }
      ],
      "first_commit_date": "2025-09-14T06:12:41+00:00",
      "last_commit_date": "2025-09-14T06:16:40+00:00",
      "active_days": 1,
      "avg_commits_per_day": 2.0
>>>>>>> f6127477
    },
    "Halukisan": {
      "total_commits": 2,
      "repos": [
        "easy-vectordb"
      ],
      "repo_count": 1,
      "daily_commits": {
        "2025-09-14": 2
      },
      "hourly_distribution": {
        "6": 2
      },
      "beijing_hourly_distribution": {
        "14": 2
      },
      "night_owl_commits": 0,
      "night_owl_percentage": 0.0,
      "commit_messages": [
        {
          "message": "Merge pull request #64 from Halukisan/dev",
          "repo": "easy-vectordb",
          "date": "2025-09-14",
          "time": "2025-09-14T14:28:45+00:00",
          "beijing_hour": 14,
          "is_night_owl": false,
          "url": "https://github.com/datawhalechina/easy-vectordb/commit/264b3d03262ebb2a7a36d50dd772535f0dd7c556"
        },
        {
          "message": "Merge branch 'main' into dev",
          "repo": "easy-vectordb",
          "date": "2025-09-14",
          "time": "2025-09-14T14:28:13+00:00",
          "beijing_hour": 14,
          "is_night_owl": false,
          "url": "https://github.com/datawhalechina/easy-vectordb/commit/798a96e7cf3743557fa0ba4446505ebd1f2290ea"
        }
      ],
      "first_commit_date": "2025-09-14T06:28:13+00:00",
      "last_commit_date": "2025-09-14T06:28:45+00:00",
      "active_days": 1,
      "avg_commits_per_day": 2.0
    },
    "liuxiao": {
      "total_commits": 2,
      "repos": [
        "easy-vectordb"
      ],
      "repo_count": 1,
      "daily_commits": {
        "2025-09-14": 2
      },
      "hourly_distribution": {
        "6": 2
      },
      "beijing_hourly_distribution": {
        "14": 2
      },
      "night_owl_commits": 0,
      "night_owl_percentage": 0.0,
      "commit_messages": [
        {
<<<<<<< HEAD
          "message": "update:chapter1:介绍",
          "repo": "easy-vectordb",
          "date": "2025-09-14",
          "time": "2025-09-14T14:16:40+00:00",
          "beijing_hour": 14,
          "is_night_owl": false,
          "url": "https://github.com/datawhalechina/easy-vectordb/commit/02d60965a81c9d18b89bfce62666c0b7fb288e39"
        },
        {
          "message": "update:chapter1:介绍",
          "repo": "easy-vectordb",
          "date": "2025-09-14",
          "time": "2025-09-14T14:12:41+00:00",
          "beijing_hour": 14,
          "is_night_owl": false,
          "url": "https://github.com/datawhalechina/easy-vectordb/commit/8d8f8dfc5f34f8a06efbf56e211e2906bb0f3b6d"
        }
      ],
      "first_commit_date": "2025-09-14T06:12:41+00:00",
      "last_commit_date": "2025-09-14T06:16:40+00:00",
      "active_days": 1,
      "avg_commits_per_day": 2.0
=======
          "message": "修复图片大小问题及代码中的数据路径问题",
          "repo": "fun-rec",
          "date": "2025-09-17",
          "url": "https://github.com/datawhalechina/fun-rec/commit/346d3ab10c9f70f7cbe5b9f5b5536b09e6c9a919"
        },
        {
          "message": "修复esmm的描述问题 & pdf中的图片大小问题",
          "repo": "fun-rec",
          "date": "2025-09-16",
          "url": "https://github.com/datawhalechina/fun-rec/commit/5f6d1b98e00339e2c308392b08c7eb0e01ed3600"
        },
        {
          "message": "fix bug and image size",
          "repo": "fun-rec",
          "date": "2025-09-15",
          "url": "https://github.com/datawhalechina/fun-rec/commit/9e7a3e3776fcf303c48557ce9ab8fe1fdf929d22"
        }
      ],
      "first_commit_date": "2025-09-15T16:25:46+00:00",
      "last_commit_date": "2025-09-17T15:17:12+00:00",
      "active_days": 3,
      "avg_commits_per_day": 1.0
    },
    "muxiaoxiong": {
      "total_commits": 11,
      "repos": [
        "members-visualization"
      ],
      "repo_count": 1,
      "daily_commits": {
        "2025-09-19": 6,
        "2025-09-18": 5
      },
      "hourly_distribution": {
        "0": 6,
        "6": 4,
        "2": 1
      },
      "commit_messages": [
        {
          "message": "Add files via upload",
          "repo": "members-visualization",
          "date": "2025-09-19",
          "url": "https://github.com/datawhalechina/members-visualization/commit/0df00d904a9b3482ee8bf0c79407514a6d3e5d36"
        },
        {
          "message": "Delete docs/public/data/datawhale_member.csv",
          "repo": "members-visualization",
          "date": "2025-09-19",
          "url": "https://github.com/datawhalechina/members-visualization/commit/69afd109f8ccb22eab7d1d061847461403bea458"
        },
        {
          "message": "Add files via upload",
          "repo": "members-visualization",
          "date": "2025-09-19",
          "url": "https://github.com/datawhalechina/members-visualization/commit/2955bcd0bb58f6260743a4f2e3de4d43722d1a93"
        },
        {
          "message": "Delete docs/public/data/datawhale_member.csv",
          "repo": "members-visualization",
          "date": "2025-09-19",
          "url": "https://github.com/datawhalechina/members-visualization/commit/674d7cc20deddac89aaf907ba0c57484eb30ed02"
        },
        {
          "message": "Update README.md",
          "repo": "members-visualization",
          "date": "2025-09-19",
          "url": "https://github.com/datawhalechina/members-visualization/commit/c9358530cbc609f30c033067223a63bf0c593d6f"
        },
        {
          "message": "Add files via upload",
          "repo": "members-visualization",
          "date": "2025-09-19",
          "url": "https://github.com/datawhalechina/members-visualization/commit/fda4329d86a96dc554f4b9361f9c738a1bd6ebb6"
        },
        {
          "message": "Update README.md",
          "repo": "members-visualization",
          "date": "2025-09-18",
          "url": "https://github.com/datawhalechina/members-visualization/commit/89011fca7f58b3d8c1bcae8b0006adee2ef88852"
        },
        {
          "message": "Update README.md",
          "repo": "members-visualization",
          "date": "2025-09-18",
          "url": "https://github.com/datawhalechina/members-visualization/commit/b3f76b8841ceeb27c55666dc4599c1cfd5620a3d"
        },
        {
          "message": "Update README.md",
          "repo": "members-visualization",
          "date": "2025-09-18",
          "url": "https://github.com/datawhalechina/members-visualization/commit/7d710a31f3f0b1eebe6aa5737ea2da3375fb3307"
        },
        {
          "message": "Update README.md",
          "repo": "members-visualization",
          "date": "2025-09-18",
          "url": "https://github.com/datawhalechina/members-visualization/commit/55471b8fa256a09c7feeb3df95b5804171f646d2"
        }
      ],
      "first_commit_date": "2025-09-18T02:03:20+00:00",
      "last_commit_date": "2025-09-19T00:47:13+00:00",
      "active_days": 2,
      "avg_commits_per_day": 5.5
    },
    "1985312383": {
      "total_commits": 22,
      "repos": [
        "torch-rechub",
        "members-visualization"
      ],
      "repo_count": 2,
      "daily_commits": {
        "2025-09-18": 13,
        "2025-09-17": 6,
        "2025-09-15": 3
      },
      "hourly_distribution": {
        "17": 3,
        "16": 2,
        "12": 1,
        "10": 5,
        "3": 2,
        "1": 2,
        "8": 4,
        "7": 2,
        "14": 1
      },
      "commit_messages": [
        {
          "message": "Merge pull request #3 from 1985312383/main",
          "repo": "members-visualization",
          "date": "2025-09-18",
          "url": "https://github.com/datawhalechina/members-visualization/commit/2a5948bb49bdddcb6be204e55b700324b95bbe98"
        },
        {
          "message": "Update README.md",
          "repo": "members-visualization",
          "date": "2025-09-18",
          "url": "https://github.com/datawhalechina/members-visualization/commit/06fa5b9d93725081a9cb7a6b3b9c1ecb268486cc"
        },
        {
          "message": "Add avatar download and update workflow schedule",
          "repo": "members-visualization",
          "date": "2025-09-18",
          "url": "https://github.com/datawhalechina/members-visualization/commit/8bbe1bd65088d2503549c8ebfac8e6f9501c9212"
        },
        {
          "message": "Update WeeklyCommitItem.vue",
          "repo": "members-visualization",
          "date": "2025-09-18",
          "url": "https://github.com/datawhalechina/members-visualization/commit/24495102dadd084c0d2a312fcef855d402424788"
        },
        {
          "message": "Refactor data storage to docs/public/data directory",
          "repo": "members-visualization",
          "date": "2025-09-18",
          "url": "https://github.com/datawhalechina/members-visualization/commit/f619b28edc83cff620d049a3799368b91e4dfbfe"
        },
        {
          "message": "Remove bot accounts from members and commit stats",
          "repo": "members-visualization",
          "date": "2025-09-18",
          "url": "https://github.com/datawhalechina/members-visualization/commit/251895bdfcac0976b1ea9b8457355e9d5ea49a72"
        },
        {
          "message": "Delete DEEP_FIXES_FINAL_REPORT.md",
          "repo": "members-visualization",
          "date": "2025-09-18",
          "url": "https://github.com/datawhalechina/members-visualization/commit/90bcfb67f5f0b793b69e2d46ace7696a1b3fa6af"
        },
        {
          "message": "Unify avatar loading logic in WeeklyCommitItem",
          "repo": "members-visualization",
          "date": "2025-09-18",
          "url": "https://github.com/datawhalechina/members-visualization/commit/1e5e64a732509c63088c29935d74d4970c9a7e4d"
        },
        {
          "message": "Enhance UI popups and network chart boundary handling",
          "repo": "members-visualization",
          "date": "2025-09-18",
          "url": "https://github.com/datawhalechina/members-visualization/commit/1170d1f25e4ba0cc758aa9f81cceb544de774b07"
        },
        {
          "message": "Merge pull request #2 from muxiaoxiong/patch-2",
          "repo": "members-visualization",
          "date": "2025-09-18",
          "url": "https://github.com/datawhalechina/members-visualization/commit/7e5183403e0fcb34c900045f8da3eebc6ef04c32"
        }
      ],
      "first_commit_date": "2025-09-15T10:43:35+00:00",
      "last_commit_date": "2025-09-18T17:44:34+00:00",
      "active_days": 3,
      "avg_commits_per_day": 7.333333333333333
>>>>>>> f6127477
    },
    "Ethan-Chen-plus": {
      "total_commits": 2,
      "repos": [
        "ai-hardware-robotics"
      ],
      "repo_count": 1,
      "daily_commits": {
        "2025-09-16": 1,
        "2025-09-13": 1
      },
      "hourly_distribution": {
        "6": 1,
        "8": 1
      },
      "beijing_hourly_distribution": {
        "14": 1,
        "16": 1
      },
      "night_owl_commits": 0,
      "night_owl_percentage": 0.0,
      "commit_messages": [
        {
          "message": "Merge pull request #7 from Ethanwhh/Ethanwhh",
          "repo": "ai-hardware-robotics",
          "date": "2025-09-16",
          "time": "2025-09-16T14:35:59+00:00",
          "beijing_hour": 14,
          "is_night_owl": false,
          "url": "https://github.com/datawhalechina/ai-hardware-robotics/commit/a757611cb10e8fd376aa6742c46360e673f850c4"
        },
        {
          "message": "Merge pull request #6 from muzilyd/main",
          "repo": "ai-hardware-robotics",
          "date": "2025-09-13",
          "time": "2025-09-13T16:31:02+00:00",
          "beijing_hour": 16,
          "is_night_owl": false,
          "url": "https://github.com/datawhalechina/ai-hardware-robotics/commit/0606a697e45aee39c497c83d9983fbbcd0ea6019"
        }
      ],
      "first_commit_date": "2025-09-13T08:31:02+00:00",
      "last_commit_date": "2025-09-16T06:35:59+00:00",
      "active_days": 2,
      "avg_commits_per_day": 1.0
    },
    "Ethanwhh": {
      "total_commits": 1,
      "repos": [
        "ai-hardware-robotics"
      ],
      "repo_count": 1,
      "daily_commits": {
        "2025-09-14": 1
      },
      "hourly_distribution": {
        "8": 1
      },
      "beijing_hourly_distribution": {
        "16": 1
      },
      "night_owl_commits": 0,
      "night_owl_percentage": 0.0,
      "commit_messages": [
        {
          "message": "修改markdown格式问题",
          "repo": "ai-hardware-robotics",
          "date": "2025-09-14",
          "time": "2025-09-14T16:19:05+00:00",
          "beijing_hour": 16,
          "is_night_owl": false,
          "url": "https://github.com/datawhalechina/ai-hardware-robotics/commit/340d50e7b442628ebe5afa0e5f710870b4c5b3e3"
        }
      ],
      "first_commit_date": "2025-09-14T08:19:05+00:00",
      "last_commit_date": "2025-09-14T08:19:05+00:00",
      "active_days": 1,
      "avg_commits_per_day": 1.0
    },
    "muzilyd": {
      "total_commits": 6,
      "repos": [
        "ai-hardware-robotics"
      ],
      "repo_count": 1,
      "daily_commits": {
        "2025-09-13": 6
      },
      "hourly_distribution": {
        "8": 5,
        "7": 1
      },
      "beijing_hourly_distribution": {
        "16": 5,
        "15": 1
      },
      "night_owl_commits": 0,
      "night_owl_percentage": 0.0,
      "commit_messages": [
        {
          "message": "Delete 02-机器人基础和控制、手眼协调/Cartpole三种控制算法实战/code/__pycache__ directory",
          "repo": "ai-hardware-robotics",
          "date": "2025-09-13",
          "time": "2025-09-13T16:18:47+00:00",
          "beijing_hour": 16,
          "is_night_owl": false,
          "url": "https://github.com/datawhalechina/ai-hardware-robotics/commit/e5a79220ff716415ee6b42328f28ed4b4cd1396d"
        },
        {
          "message": "Delete 02-机器人基础和控制、手眼协调/Cartpole三种控制算法实战/code/tempCodeRunnerFile.py",
          "repo": "ai-hardware-robotics",
          "date": "2025-09-13",
          "time": "2025-09-13T16:18:22+00:00",
          "beijing_hour": 16,
          "is_night_owl": false,
          "url": "https://github.com/datawhalechina/ai-hardware-robotics/commit/fbbde5e13f932d15cd27156e41d789a43eee6d88"
        },
        {
          "message": "Update cartpole建模与控制.md",
          "repo": "ai-hardware-robotics",
          "date": "2025-09-13",
          "time": "2025-09-13T16:16:04+00:00",
          "beijing_hour": 16,
          "is_night_owl": false,
          "url": "https://github.com/datawhalechina/ai-hardware-robotics/commit/2b3b13a77264da14f76eeb335b0c9575b1c50c7e"
        },
        {
          "message": "Update cartpole建模与控制.md",
          "repo": "ai-hardware-robotics",
          "date": "2025-09-13",
          "time": "2025-09-13T16:09:04+00:00",
          "beijing_hour": 16,
          "is_night_owl": false,
          "url": "https://github.com/datawhalechina/ai-hardware-robotics/commit/4a37c47f7e7855d21bbb9d2246e1d09960ab4289"
        },
        {
          "message": "Update cartpole建模与控制.md",
          "repo": "ai-hardware-robotics",
          "date": "2025-09-13",
          "time": "2025-09-13T16:07:53+00:00",
          "beijing_hour": 16,
          "is_night_owl": false,
          "url": "https://github.com/datawhalechina/ai-hardware-robotics/commit/3d2405c8b6a90bf8a60a8d8f6497671cf85d1d9a"
        },
        {
          "message": "Add files via upload",
          "repo": "ai-hardware-robotics",
          "date": "2025-09-13",
          "time": "2025-09-13T15:48:42+00:00",
          "beijing_hour": 15,
          "is_night_owl": false,
          "url": "https://github.com/datawhalechina/ai-hardware-robotics/commit/47a116987e58b8500a16b69809c4233b814bac0a"
        }
      ],
      "first_commit_date": "2025-09-13T07:48:42+00:00",
      "last_commit_date": "2025-09-13T08:18:47+00:00",
      "active_days": 1,
      "avg_commits_per_day": 6.0
    },
    "loliw": {
      "total_commits": 1,
      "repos": [
        "torch-rechub"
      ],
      "repo_count": 1,
      "daily_commits": {
        "2025-09-15": 1
      },
      "hourly_distribution": {
        "13": 1
      },
      "beijing_hourly_distribution": {
        "21": 1
      },
      "night_owl_commits": 0,
      "night_owl_percentage": 0.0,
      "commit_messages": [
        {
          "message": "docs: fix Milvus.ipynb some bug",
          "repo": "torch-rechub",
          "date": "2025-09-15",
          "time": "2025-09-15T21:48:40+00:00",
          "beijing_hour": 21,
          "is_night_owl": false,
          "url": "https://github.com/datawhalechina/torch-rechub/commit/d49534e281046a86d17455d61e2ac2cd03b35d0c"
        }
      ],
      "first_commit_date": "2025-09-15T13:48:40+00:00",
      "last_commit_date": "2025-09-15T13:48:40+00:00",
      "active_days": 1,
      "avg_commits_per_day": 1.0
    },
    "Liyulingyue": {
      "total_commits": 2,
      "repos": [
        "desktop-pet"
      ],
      "repo_count": 1,
      "daily_commits": {
        "2025-09-16": 2
      },
      "hourly_distribution": {
        "14": 1,
        "13": 1
      },
      "beijing_hourly_distribution": {
        "22": 1,
        "21": 1
      },
      "night_owl_commits": 1,
      "night_owl_percentage": 50.0,
      "commit_messages": [
        {
          "message": "add proxy of openai",
          "repo": "desktop-pet",
          "date": "2025-09-16",
          "time": "2025-09-16T22:43:08+00:00",
          "beijing_hour": 22,
          "is_night_owl": true,
          "url": "https://github.com/datawhalechina/desktop-pet/commit/b6e9f2daa75ad3b98419c28b43da9ee5966891b3"
        },
        {
          "message": "start_new_projects",
          "repo": "desktop-pet",
          "date": "2025-09-16",
          "time": "2025-09-16T21:59:22+00:00",
          "beijing_hour": 21,
          "is_night_owl": false,
          "url": "https://github.com/datawhalechina/desktop-pet/commit/fc0c8a7026a6075fe010199f08486b61c7e9491a"
        }
      ],
      "first_commit_date": "2025-09-16T13:59:22+00:00",
      "last_commit_date": "2025-09-16T14:43:08+00:00",
      "active_days": 1,
      "avg_commits_per_day": 2.0
    },
    "liliweiwei2006": {
      "total_commits": 2,
      "repos": [
        "wow-rag"
      ],
      "repo_count": 1,
      "daily_commits": {
        "2025-09-13": 2
      },
      "hourly_distribution": {
        "10": 2
      },
      "beijing_hourly_distribution": {
        "18": 2
      },
      "night_owl_commits": 0,
      "night_owl_percentage": 0.0,
      "commit_messages": [
        {
          "message": "add chunk func",
          "repo": "wow-rag",
          "date": "2025-09-13",
          "time": "2025-09-13T18:11:46+00:00",
          "beijing_hour": 18,
          "is_night_owl": false,
          "url": "https://github.com/datawhalechina/wow-rag/commit/cf9486b43f0753af7d5be095c43e8f5dd90e55f4"
        },
        {
          "message": "add chunk function",
          "repo": "wow-rag",
          "date": "2025-09-13",
          "time": "2025-09-13T18:03:29+00:00",
          "beijing_hour": 18,
          "is_night_owl": false,
          "url": "https://github.com/datawhalechina/wow-rag/commit/57002c14f32917de5d6f7f7ef2231fbda7058ba9"
        }
      ],
      "first_commit_date": "2025-09-13T10:03:29+00:00",
      "last_commit_date": "2025-09-13T10:11:46+00:00",
      "active_days": 1,
      "avg_commits_per_day": 2.0
    }
  },
  "optimization_stats": {
    "api_calls": {
      "repos_list": 1,
      "contributors": 165,
      "commits": 165,
      "users": 198,
      "user_repos": 198,
      "total": 727
    },
<<<<<<< HEAD
    "execution_time": "208.8s",
=======
    "execution_time": "211.6s",
>>>>>>> f6127477
    "optimization_enabled": true
  }
}<|MERGE_RESOLUTION|>--- conflicted
+++ resolved
@@ -1,13 +1,7 @@
 {
-<<<<<<< HEAD
-  "update_time": "2025-09-20T07:01:29.660303",
-  "days_range": 7,
-  "total_commits": 131,
-=======
   "update_time": "2025-09-19T22:12:51.347902",
   "days_range": 7,
   "total_commits": 127,
->>>>>>> f6127477
   "total_repos": 13,
   "user_commits": {
     "FutureUnreal": {
@@ -44,24 +38,6 @@
       "night_owl_percentage": 50.0,
       "commit_messages": [
         {
-<<<<<<< HEAD
-          "message": "feat：部分章节添加章节引言",
-          "repo": "happy-llm",
-          "date": "2025-09-16",
-          "time": "2025-09-16T22:10:30+00:00",
-          "beijing_hour": 22,
-          "is_night_owl": true,
-          "url": "https://github.com/datawhalechina/happy-llm/commit/9c461438c7b8a476d47d2ee10b422bee451e62d9"
-        },
-        {
-          "message": "Merge pull request #126 from Sheeran02/patch-1",
-          "repo": "happy-llm",
-          "date": "2025-09-13",
-          "time": "2025-09-13T17:20:51+00:00",
-          "beijing_hour": 17,
-          "is_night_owl": false,
-          "url": "https://github.com/datawhalechina/happy-llm/commit/50bd19efb4bd9a8d36555e8f213e1dfc5923ce88"
-=======
           "message": "update",
           "repo": "all-in-rag",
           "date": "2025-09-19",
@@ -120,7 +96,6 @@
           "repo": "all-in-rag",
           "date": "2025-09-15",
           "url": "https://github.com/datawhalechina/all-in-rag/commit/c5a01a24de4774b6a74d83fab482f3fd9bc932ff"
->>>>>>> f6127477
         }
       ],
       "first_commit_date": "2025-09-13T15:13:10+00:00",
@@ -128,232 +103,6 @@
       "active_days": 5,
       "avg_commits_per_day": 6.2
     },
-<<<<<<< HEAD
-    "bokang-ugent": {
-      "total_commits": 1,
-      "repos": [
-        "fun-rec"
-      ],
-      "repo_count": 1,
-      "daily_commits": {
-        "2025-09-17": 1
-      },
-      "hourly_distribution": {
-        "15": 1
-      },
-      "beijing_hourly_distribution": {
-        "23": 1
-      },
-      "night_owl_commits": 1,
-      "night_owl_percentage": 100.0,
-      "commit_messages": [
-        {
-          "message": "修整intro svg中的模型名称",
-          "repo": "fun-rec",
-          "date": "2025-09-17",
-          "time": "2025-09-17T23:35:47+00:00",
-          "beijing_hour": 23,
-          "is_night_owl": true,
-          "url": "https://github.com/datawhalechina/fun-rec/commit/e5a42c788bb770a33dd5537542b2ad5d049bddb2"
-        }
-      ],
-      "first_commit_date": "2025-09-17T15:35:47+00:00",
-      "last_commit_date": "2025-09-17T15:35:47+00:00",
-      "active_days": 1,
-      "avg_commits_per_day": 1.0
-    },
-    "ruyiluo": {
-      "total_commits": 3,
-      "repos": [
-        "fun-rec"
-      ],
-      "repo_count": 1,
-      "daily_commits": {
-        "2025-09-17": 1,
-        "2025-09-16": 1,
-        "2025-09-15": 1
-      },
-      "hourly_distribution": {
-        "15": 2,
-        "16": 1
-      },
-      "beijing_hourly_distribution": {
-        "23": 2,
-        "0": 1
-      },
-      "night_owl_commits": 3,
-      "night_owl_percentage": 100.0,
-      "commit_messages": [
-        {
-          "message": "修复图片大小问题及代码中的数据路径问题",
-          "repo": "fun-rec",
-          "date": "2025-09-17",
-          "time": "2025-09-17T23:17:12+00:00",
-          "beijing_hour": 23,
-          "is_night_owl": true,
-          "url": "https://github.com/datawhalechina/fun-rec/commit/346d3ab10c9f70f7cbe5b9f5b5536b09e6c9a919"
-        },
-        {
-          "message": "修复esmm的描述问题 & pdf中的图片大小问题",
-          "repo": "fun-rec",
-          "date": "2025-09-16",
-          "time": "2025-09-16T23:06:00+00:00",
-          "beijing_hour": 23,
-          "is_night_owl": true,
-          "url": "https://github.com/datawhalechina/fun-rec/commit/5f6d1b98e00339e2c308392b08c7eb0e01ed3600"
-        },
-        {
-          "message": "fix bug and image size",
-          "repo": "fun-rec",
-          "date": "2025-09-15",
-          "time": "2025-09-16T00:25:46+00:00",
-          "beijing_hour": 0,
-          "is_night_owl": true,
-          "url": "https://github.com/datawhalechina/fun-rec/commit/9e7a3e3776fcf303c48557ce9ab8fe1fdf929d22"
-        }
-      ],
-      "first_commit_date": "2025-09-15T16:25:46+00:00",
-      "last_commit_date": "2025-09-17T15:17:12+00:00",
-      "active_days": 3,
-      "avg_commits_per_day": 1.0
-    },
-    "FutureUnreal": {
-      "total_commits": 31,
-      "repos": [
-        "base-nlp",
-        "all-in-rag"
-      ],
-      "repo_count": 2,
-      "daily_commits": {
-        "2025-09-19": 6,
-        "2025-09-18": 2,
-        "2025-09-15": 11,
-        "2025-09-13": 9,
-        "2025-09-14": 3
-      },
-      "hourly_distribution": {
-        "18": 4,
-        "17": 6,
-        "9": 1,
-        "15": 6,
-        "4": 1,
-        "13": 5,
-        "12": 3,
-        "11": 2,
-        "14": 1,
-        "16": 2
-      },
-      "beijing_hourly_distribution": {
-        "2": 4,
-        "1": 6,
-        "17": 1,
-        "23": 6,
-        "12": 1,
-        "21": 5,
-        "20": 3,
-        "19": 2,
-        "22": 1,
-        "0": 2
-      },
-      "night_owl_commits": 19,
-      "night_owl_percentage": 61.3,
-      "commit_messages": [
-        {
-          "message": "update",
-          "repo": "all-in-rag",
-          "date": "2025-09-19",
-          "time": "2025-09-20T02:41:32+00:00",
-          "beijing_hour": 2,
-          "is_night_owl": true,
-          "url": "https://github.com/datawhalechina/all-in-rag/commit/020fe5c9fead568760bba00e4b7e9e7e5691fc26"
-        },
-        {
-          "message": "update 02",
-          "repo": "all-in-rag",
-          "date": "2025-09-19",
-          "time": "2025-09-20T02:20:46+00:00",
-          "beijing_hour": 2,
-          "is_night_owl": true,
-          "url": "https://github.com/datawhalechina/all-in-rag/commit/bff491dd6269dae9085f62bcf7ac83f12f24b4b4"
-        },
-        {
-          "message": "Merge pull request #29 from hu-qi/main",
-          "repo": "all-in-rag",
-          "date": "2025-09-19",
-          "time": "2025-09-20T01:56:07+00:00",
-          "beijing_hour": 1,
-          "is_night_owl": true,
-          "url": "https://github.com/datawhalechina/all-in-rag/commit/30a2323ad542b76438679b51f4e86f89951ea447"
-        },
-        {
-          "message": "update 09",
-          "repo": "all-in-rag",
-          "date": "2025-09-19",
-          "time": "2025-09-19T17:53:35+00:00",
-          "beijing_hour": 17,
-          "is_night_owl": false,
-          "url": "https://github.com/datawhalechina/all-in-rag/commit/66c0fabf99754e9e7981d7df472e2f4fabc213eb"
-        },
-        {
-          "message": "update",
-          "repo": "all-in-rag",
-          "date": "2025-09-18",
-          "time": "2025-09-18T23:25:09+00:00",
-          "beijing_hour": 23,
-          "is_night_owl": true,
-          "url": "https://github.com/datawhalechina/all-in-rag/commit/c9a3c371a522d5d882e01ee6b5606860347854bc"
-        },
-        {
-          "message": "update",
-          "repo": "all-in-rag",
-          "date": "2025-09-18",
-          "time": "2025-09-18T12:14:12+00:00",
-          "beijing_hour": 12,
-          "is_night_owl": false,
-          "url": "https://github.com/datawhalechina/all-in-rag/commit/2c1a8035fbe3d4d3382db57316ba3cec783da1ab"
-        },
-        {
-          "message": "update",
-          "repo": "all-in-rag",
-          "date": "2025-09-15",
-          "time": "2025-09-15T21:40:30+00:00",
-          "beijing_hour": 21,
-          "is_night_owl": false,
-          "url": "https://github.com/datawhalechina/all-in-rag/commit/5566ac584e7d8943c0e050092c0b50f590ab4c53"
-        },
-        {
-          "message": "Merge branch 'main' of https://github.com/datawhalechina/all-in-rag",
-          "repo": "all-in-rag",
-          "date": "2025-09-15",
-          "time": "2025-09-15T21:38:09+00:00",
-          "beijing_hour": 21,
-          "is_night_owl": false,
-          "url": "https://github.com/datawhalechina/all-in-rag/commit/f138d45b3b74366292af1dbca40e9f1b62571978"
-        },
-        {
-          "message": "update",
-          "repo": "all-in-rag",
-          "date": "2025-09-15",
-          "time": "2025-09-15T21:30:47+00:00",
-          "beijing_hour": 21,
-          "is_night_owl": false,
-          "url": "https://github.com/datawhalechina/all-in-rag/commit/a43399d66a2c925b42f3cafada18fc8b4e1d3154"
-        },
-        {
-          "message": "Merge pull request #24 from datawhalechina/revert-23-main",
-          "repo": "all-in-rag",
-          "date": "2025-09-15",
-          "time": "2025-09-15T21:23:40+00:00",
-          "beijing_hour": 21,
-          "is_night_owl": false,
-          "url": "https://github.com/datawhalechina/all-in-rag/commit/c5a01a24de4774b6a74d83fab482f3fd9bc932ff"
-        }
-      ],
-      "first_commit_date": "2025-09-13T15:13:10+00:00",
-      "last_commit_date": "2025-09-19T18:41:32+00:00",
-      "active_days": 5,
-      "avg_commits_per_day": 6.2
-    },
     "hu-qi": {
       "total_commits": 1,
       "repos": [
@@ -366,19 +115,13 @@
       "hourly_distribution": {
         "14": 1
       },
-      "beijing_hourly_distribution": {
-        "22": 1
-      },
-      "night_owl_commits": 1,
-      "night_owl_percentage": 100.0,
+      "night_owl_commits": 0,
+      "night_owl_percentage": 0.0,
       "commit_messages": [
         {
           "message": "fix: add windows env path images #1",
           "repo": "all-in-rag",
           "date": "2025-09-19",
-          "time": "2025-09-19T22:23:18+00:00",
-          "beijing_hour": 22,
-          "is_night_owl": true,
           "url": "https://github.com/datawhalechina/all-in-rag/commit/eea95fcd9b8c96d230ae3139c0a555b2adc8c010"
         }
       ],
@@ -399,414 +142,6 @@
       "hourly_distribution": {
         "12": 1,
         "10": 1
-      },
-      "beijing_hourly_distribution": {
-        "20": 1,
-        "18": 1
-      },
-      "night_owl_commits": 0,
-      "night_owl_percentage": 0.0,
-      "commit_messages": [
-        {
-          "message": "update 2.4",
-          "repo": "all-in-rag",
-          "date": "2025-09-15",
-          "time": "2025-09-15T20:36:58+00:00",
-          "beijing_hour": 20,
-          "is_night_owl": false,
-          "url": "https://github.com/datawhalechina/all-in-rag/commit/0df1150d406d347227d33cc52cdbe2dd09ee4cb1"
-        },
-        {
-          "message": "update c1 2.4.2",
-          "repo": "all-in-rag",
-          "date": "2025-09-15",
-          "time": "2025-09-15T18:06:30+00:00",
-          "beijing_hour": 18,
-          "is_night_owl": false,
-          "url": "https://github.com/datawhalechina/all-in-rag/commit/9591313d826d5bfec1c9b95f6ff4aa39343bc2c5"
-        }
-      ],
-      "first_commit_date": "2025-09-15T10:06:30+00:00",
-      "last_commit_date": "2025-09-15T12:36:58+00:00",
-      "active_days": 1,
-      "avg_commits_per_day": 2.0
-    },
-    "ly24-sudo": {
-      "total_commits": 24,
-      "repos": [
-        "dive-into-bishop-dl"
-      ],
-      "repo_count": 1,
-      "daily_commits": {
-        "2025-09-20": 5,
-        "2025-09-19": 3,
-        "2025-09-17": 10,
-        "2025-09-15": 5,
-        "2025-09-14": 1
-      },
-      "hourly_distribution": {
-        "1": 3,
-        "0": 3,
-        "15": 8,
-        "13": 4,
-        "11": 3,
-        "9": 2,
-        "8": 1
-      },
-      "beijing_hourly_distribution": {
-        "9": 3,
-        "8": 3,
-        "23": 8,
-        "21": 4,
-        "19": 3,
-        "17": 2,
-        "16": 1
-      },
-      "night_owl_commits": 8,
-      "night_owl_percentage": 33.3,
-      "commit_messages": [
-        {
-          "message": "Update ch10_2.md",
-          "repo": "dive-into-bishop-dl",
-          "date": "2025-09-20",
-          "time": "2025-09-20T09:54:44+00:00",
-          "beijing_hour": 9,
-          "is_night_owl": false,
-          "url": "https://github.com/datawhalechina/dive-into-bishop-dl/commit/25f2f584187eba114c93ded3b1ed33096901c4f4"
-        },
-        {
-          "message": "Update ch10_2.md",
-          "repo": "dive-into-bishop-dl",
-          "date": "2025-09-20",
-          "time": "2025-09-20T09:27:29+00:00",
-          "beijing_hour": 9,
-          "is_night_owl": false,
-          "url": "https://github.com/datawhalechina/dive-into-bishop-dl/commit/b5dcc906944261be0cd7aaba18c63ff0f879bde7"
-        },
-        {
-          "message": "Update ch10_2.md",
-          "repo": "dive-into-bishop-dl",
-          "date": "2025-09-20",
-          "time": "2025-09-20T09:15:47+00:00",
-          "beijing_hour": 9,
-          "is_night_owl": false,
-          "url": "https://github.com/datawhalechina/dive-into-bishop-dl/commit/2faa6619ecd6468367f517d6c9d5de6c33b5e25b"
-        },
-        {
-          "message": "Update ch10_2.md",
-          "repo": "dive-into-bishop-dl",
-          "date": "2025-09-20",
-          "time": "2025-09-20T08:29:01+00:00",
-          "beijing_hour": 8,
-          "is_night_owl": false,
-          "url": "https://github.com/datawhalechina/dive-into-bishop-dl/commit/bafec9fc5d18da24dad1543cfe5790732f76247b"
-        },
-        {
-          "message": "Update ch10_2.md",
-          "repo": "dive-into-bishop-dl",
-          "date": "2025-09-20",
-          "time": "2025-09-20T08:25:46+00:00",
-          "beijing_hour": 8,
-          "is_night_owl": false,
-          "url": "https://github.com/datawhalechina/dive-into-bishop-dl/commit/08304a8ae284f0b014929b04fe4ec9b56530a2b6"
-        },
-        {
-          "message": "Update ch10_2.md",
-          "repo": "dive-into-bishop-dl",
-          "date": "2025-09-19",
-          "time": "2025-09-19T23:42:46+00:00",
-          "beijing_hour": 23,
-          "is_night_owl": true,
-          "url": "https://github.com/datawhalechina/dive-into-bishop-dl/commit/05996f2a33ade64c53aff0c07ed0642d136fca4d"
-        },
-        {
-          "message": "Update ch10_2.md",
-          "repo": "dive-into-bishop-dl",
-          "date": "2025-09-19",
-          "time": "2025-09-19T23:30:16+00:00",
-          "beijing_hour": 23,
-          "is_night_owl": true,
-          "url": "https://github.com/datawhalechina/dive-into-bishop-dl/commit/1b15f88adb77a599427b8fdbdfb0f62883c1cb7a"
-        },
-        {
-          "message": "Update ch10_2.md",
-          "repo": "dive-into-bishop-dl",
-          "date": "2025-09-19",
-          "time": "2025-09-19T23:20:38+00:00",
-          "beijing_hour": 23,
-          "is_night_owl": true,
-          "url": "https://github.com/datawhalechina/dive-into-bishop-dl/commit/e3c29e3971ad196c19bc6cd102cce0345872247b"
-        },
-        {
-          "message": "Update ch10_2.md",
-          "repo": "dive-into-bishop-dl",
-          "date": "2025-09-17",
-          "time": "2025-09-17T21:44:30+00:00",
-          "beijing_hour": 21,
-          "is_night_owl": false,
-          "url": "https://github.com/datawhalechina/dive-into-bishop-dl/commit/9c7441ae6b05582b16c8100a60715723addfbfe6"
-        },
-        {
-          "message": "Update ch10_2.md",
-          "repo": "dive-into-bishop-dl",
-          "date": "2025-09-17",
-          "time": "2025-09-17T21:43:03+00:00",
-          "beijing_hour": 21,
-          "is_night_owl": false,
-          "url": "https://github.com/datawhalechina/dive-into-bishop-dl/commit/7e2ba57956a24ce297c153c85924a3a6cfc2cf15"
-        }
-      ],
-      "first_commit_date": "2025-09-14T00:23:45+00:00",
-      "last_commit_date": "2025-09-20T01:54:44+00:00",
-      "active_days": 5,
-      "avg_commits_per_day": 4.8
-    },
-    "hrjtju": {
-      "total_commits": 5,
-      "repos": [
-        "dive-into-bishop-dl"
-      ],
-      "repo_count": 1,
-      "daily_commits": {
-        "2025-09-13": 5
-      },
-      "hourly_distribution": {
-        "9": 4,
-        "8": 1
-      },
-      "beijing_hourly_distribution": {
-        "17": 4,
-        "16": 1
-      },
-      "night_owl_commits": 0,
-      "night_owl_percentage": 0.0,
-      "commit_messages": [
-        {
-          "message": "Merge pull request #8 from hrjtju/main",
-          "repo": "dive-into-bishop-dl",
-          "date": "2025-09-13",
-          "time": "2025-09-13T17:19:46+00:00",
-          "beijing_hour": 17,
-          "is_night_owl": false,
-          "url": "https://github.com/datawhalechina/dive-into-bishop-dl/commit/c5b59dd5bb4f023acfe55ddbb22eb278149c38e2"
-        },
-        {
-          "message": "update sidebar",
-          "repo": "dive-into-bishop-dl",
-          "date": "2025-09-13",
-          "time": "2025-09-13T17:17:28+00:00",
-          "beijing_hour": 17,
-          "is_night_owl": false,
-          "url": "https://github.com/datawhalechina/dive-into-bishop-dl/commit/24db005b3f87ed974f89a93b235f03fbb265035c"
-        },
-        {
-          "message": "Merge branch 'main' of https://github.com/datawhalechina/dive-into-bishop-dl",
-          "repo": "dive-into-bishop-dl",
-          "date": "2025-09-13",
-          "time": "2025-09-13T17:15:54+00:00",
-          "beijing_hour": 17,
-          "is_night_owl": false,
-          "url": "https://github.com/datawhalechina/dive-into-bishop-dl/commit/50008307f842040152de60126c6c17282471ed82"
-        },
-        {
-          "message": "Merge branch 'ly24-sudo-patch-1' of https://github.com/datawhalechina/dive-into-bishop-dl into temp",
-          "repo": "dive-into-bishop-dl",
-          "date": "2025-09-13",
-          "time": "2025-09-13T17:12:53+00:00",
-          "beijing_hour": 17,
-          "is_night_owl": false,
-          "url": "https://github.com/datawhalechina/dive-into-bishop-dl/commit/19646d97d3e58ecaccf671f0f23d8df77e2bd141"
-        },
-        {
-          "message": "update readme",
-          "repo": "dive-into-bishop-dl",
-          "date": "2025-09-13",
-          "time": "2025-09-13T16:52:12+00:00",
-          "beijing_hour": 16,
-          "is_night_owl": false,
-          "url": "https://github.com/datawhalechina/dive-into-bishop-dl/commit/eaeea80f6fb97bb81e2dc9195f564989aac58404"
-        }
-      ],
-      "first_commit_date": "2025-09-13T08:52:12+00:00",
-      "last_commit_date": "2025-09-13T09:19:46+00:00",
-      "active_days": 1,
-      "avg_commits_per_day": 5.0
-    },
-    "muxiaoxiong": {
-      "total_commits": 11,
-      "repos": [
-        "members-visualization"
-      ],
-      "repo_count": 1,
-      "daily_commits": {
-        "2025-09-19": 6,
-        "2025-09-18": 5
-      },
-      "hourly_distribution": {
-        "0": 6,
-        "6": 4,
-        "2": 1
-      },
-      "beijing_hourly_distribution": {
-        "8": 6,
-        "14": 4,
-        "10": 1
-=======
-    "hu-qi": {
-      "total_commits": 1,
-      "repos": [
-        "all-in-rag"
-      ],
-      "repo_count": 1,
-      "daily_commits": {
-        "2025-09-19": 1
-      },
-      "hourly_distribution": {
-        "14": 1
->>>>>>> f6127477
-      },
-      "night_owl_commits": 0,
-      "night_owl_percentage": 0.0,
-      "commit_messages": [
-        {
-<<<<<<< HEAD
-          "message": "Add files via upload",
-          "repo": "members-visualization",
-          "date": "2025-09-19",
-          "time": "2025-09-19T08:47:13+00:00",
-          "beijing_hour": 8,
-          "is_night_owl": false,
-          "url": "https://github.com/datawhalechina/members-visualization/commit/0df00d904a9b3482ee8bf0c79407514a6d3e5d36"
-        },
-        {
-          "message": "Delete docs/public/data/datawhale_member.csv",
-          "repo": "members-visualization",
-          "date": "2025-09-19",
-          "time": "2025-09-19T08:47:05+00:00",
-          "beijing_hour": 8,
-          "is_night_owl": false,
-          "url": "https://github.com/datawhalechina/members-visualization/commit/69afd109f8ccb22eab7d1d061847461403bea458"
-        },
-        {
-          "message": "Add files via upload",
-          "repo": "members-visualization",
-          "date": "2025-09-19",
-          "time": "2025-09-19T08:46:36+00:00",
-          "beijing_hour": 8,
-          "is_night_owl": false,
-          "url": "https://github.com/datawhalechina/members-visualization/commit/2955bcd0bb58f6260743a4f2e3de4d43722d1a93"
-        },
-        {
-          "message": "Delete docs/public/data/datawhale_member.csv",
-          "repo": "members-visualization",
-          "date": "2025-09-19",
-          "time": "2025-09-19T08:46:25+00:00",
-          "beijing_hour": 8,
-          "is_night_owl": false,
-          "url": "https://github.com/datawhalechina/members-visualization/commit/674d7cc20deddac89aaf907ba0c57484eb30ed02"
-        },
-        {
-          "message": "Update README.md",
-          "repo": "members-visualization",
-          "date": "2025-09-19",
-          "time": "2025-09-19T08:28:58+00:00",
-          "beijing_hour": 8,
-          "is_night_owl": false,
-          "url": "https://github.com/datawhalechina/members-visualization/commit/c9358530cbc609f30c033067223a63bf0c593d6f"
-        },
-        {
-          "message": "Add files via upload",
-          "repo": "members-visualization",
-          "date": "2025-09-19",
-          "time": "2025-09-19T08:27:48+00:00",
-          "beijing_hour": 8,
-          "is_night_owl": false,
-          "url": "https://github.com/datawhalechina/members-visualization/commit/fda4329d86a96dc554f4b9361f9c738a1bd6ebb6"
-        },
-        {
-          "message": "Update README.md",
-          "repo": "members-visualization",
-          "date": "2025-09-18",
-          "time": "2025-09-18T14:47:23+00:00",
-          "beijing_hour": 14,
-          "is_night_owl": false,
-          "url": "https://github.com/datawhalechina/members-visualization/commit/89011fca7f58b3d8c1bcae8b0006adee2ef88852"
-        },
-        {
-          "message": "Update README.md",
-          "repo": "members-visualization",
-          "date": "2025-09-18",
-          "time": "2025-09-18T14:46:55+00:00",
-          "beijing_hour": 14,
-          "is_night_owl": false,
-          "url": "https://github.com/datawhalechina/members-visualization/commit/b3f76b8841ceeb27c55666dc4599c1cfd5620a3d"
-        },
-        {
-          "message": "Update README.md",
-          "repo": "members-visualization",
-          "date": "2025-09-18",
-          "time": "2025-09-18T14:33:51+00:00",
-          "beijing_hour": 14,
-          "is_night_owl": false,
-          "url": "https://github.com/datawhalechina/members-visualization/commit/7d710a31f3f0b1eebe6aa5737ea2da3375fb3307"
-        },
-        {
-          "message": "Update README.md",
-          "repo": "members-visualization",
-          "date": "2025-09-18",
-          "time": "2025-09-18T14:33:26+00:00",
-          "beijing_hour": 14,
-          "is_night_owl": false,
-          "url": "https://github.com/datawhalechina/members-visualization/commit/55471b8fa256a09c7feeb3df95b5804171f646d2"
-        }
-      ],
-      "first_commit_date": "2025-09-18T02:03:20+00:00",
-      "last_commit_date": "2025-09-19T00:47:13+00:00",
-      "active_days": 2,
-      "avg_commits_per_day": 5.5
-    },
-    "1985312383": {
-      "total_commits": 22,
-=======
-          "message": "fix: add windows env path images #1",
-          "repo": "all-in-rag",
-          "date": "2025-09-19",
-          "url": "https://github.com/datawhalechina/all-in-rag/commit/eea95fcd9b8c96d230ae3139c0a555b2adc8c010"
-        }
-      ],
-      "first_commit_date": "2025-09-19T14:23:18+00:00",
-      "last_commit_date": "2025-09-19T14:23:18+00:00",
-      "active_days": 1,
-      "avg_commits_per_day": 1.0
-    },
-    "sojakaese": {
-      "total_commits": 2,
->>>>>>> f6127477
-      "repos": [
-        "all-in-rag"
-      ],
-      "repo_count": 1,
-      "daily_commits": {
-<<<<<<< HEAD
-        "2025-09-18": 13,
-        "2025-09-17": 6,
-        "2025-09-15": 3
-=======
-        "2025-09-15": 2
->>>>>>> f6127477
-      },
-      "hourly_distribution": {
-        "12": 1,
-<<<<<<< HEAD
-        "10": 5,
-        "3": 2,
-        "1": 2,
-        "8": 4,
-        "7": 2,
-        "14": 1
-=======
-        "10": 1
->>>>>>> f6127477
       },
       "beijing_hourly_distribution": {
         "1": 3,
@@ -823,102 +158,6 @@
       "night_owl_percentage": 27.3,
       "commit_messages": [
         {
-<<<<<<< HEAD
-          "message": "Merge pull request #3 from 1985312383/main",
-          "repo": "members-visualization",
-          "date": "2025-09-18",
-          "time": "2025-09-19T01:44:34+00:00",
-          "beijing_hour": 1,
-          "is_night_owl": true,
-          "url": "https://github.com/datawhalechina/members-visualization/commit/2a5948bb49bdddcb6be204e55b700324b95bbe98"
-        },
-        {
-          "message": "Update README.md",
-          "repo": "members-visualization",
-          "date": "2025-09-18",
-          "time": "2025-09-19T01:34:49+00:00",
-          "beijing_hour": 1,
-          "is_night_owl": true,
-          "url": "https://github.com/datawhalechina/members-visualization/commit/06fa5b9d93725081a9cb7a6b3b9c1ecb268486cc"
-        },
-        {
-          "message": "Add avatar download and update workflow schedule",
-          "repo": "members-visualization",
-          "date": "2025-09-18",
-          "time": "2025-09-19T01:17:04+00:00",
-          "beijing_hour": 1,
-          "is_night_owl": true,
-          "url": "https://github.com/datawhalechina/members-visualization/commit/8bbe1bd65088d2503549c8ebfac8e6f9501c9212"
-        },
-        {
-          "message": "Update WeeklyCommitItem.vue",
-          "repo": "members-visualization",
-          "date": "2025-09-18",
-          "time": "2025-09-19T00:56:51+00:00",
-          "beijing_hour": 0,
-          "is_night_owl": true,
-          "url": "https://github.com/datawhalechina/members-visualization/commit/24495102dadd084c0d2a312fcef855d402424788"
-        },
-        {
-          "message": "Refactor data storage to docs/public/data directory",
-          "repo": "members-visualization",
-          "date": "2025-09-18",
-          "time": "2025-09-19T00:28:21+00:00",
-          "beijing_hour": 0,
-          "is_night_owl": true,
-          "url": "https://github.com/datawhalechina/members-visualization/commit/f619b28edc83cff620d049a3799368b91e4dfbfe"
-        },
-        {
-          "message": "Remove bot accounts from members and commit stats",
-          "repo": "members-visualization",
-          "date": "2025-09-18",
-          "time": "2025-09-18T20:05:58+00:00",
-          "beijing_hour": 20,
-          "is_night_owl": false,
-          "url": "https://github.com/datawhalechina/members-visualization/commit/251895bdfcac0976b1ea9b8457355e9d5ea49a72"
-        },
-        {
-          "message": "Delete DEEP_FIXES_FINAL_REPORT.md",
-          "repo": "members-visualization",
-          "date": "2025-09-18",
-          "time": "2025-09-18T18:26:56+00:00",
-          "beijing_hour": 18,
-          "is_night_owl": false,
-          "url": "https://github.com/datawhalechina/members-visualization/commit/90bcfb67f5f0b793b69e2d46ace7696a1b3fa6af"
-        },
-        {
-          "message": "Unify avatar loading logic in WeeklyCommitItem",
-          "repo": "members-visualization",
-          "date": "2025-09-18",
-          "time": "2025-09-18T18:24:16+00:00",
-          "beijing_hour": 18,
-          "is_night_owl": false,
-          "url": "https://github.com/datawhalechina/members-visualization/commit/1e5e64a732509c63088c29935d74d4970c9a7e4d"
-        },
-        {
-          "message": "Enhance UI popups and network chart boundary handling",
-          "repo": "members-visualization",
-          "date": "2025-09-18",
-          "time": "2025-09-18T18:16:58+00:00",
-          "beijing_hour": 18,
-          "is_night_owl": false,
-          "url": "https://github.com/datawhalechina/members-visualization/commit/1170d1f25e4ba0cc758aa9f81cceb544de774b07"
-        },
-        {
-          "message": "Merge pull request #2 from muxiaoxiong/patch-2",
-          "repo": "members-visualization",
-          "date": "2025-09-18",
-          "time": "2025-09-18T11:39:09+00:00",
-          "beijing_hour": 11,
-          "is_night_owl": false,
-          "url": "https://github.com/datawhalechina/members-visualization/commit/7e5183403e0fcb34c900045f8da3eebc6ef04c32"
-        }
-      ],
-      "first_commit_date": "2025-09-15T10:43:35+00:00",
-      "last_commit_date": "2025-09-18T17:44:34+00:00",
-      "active_days": 3,
-      "avg_commits_per_day": 7.333333333333333
-=======
           "message": "update 2.4",
           "repo": "all-in-rag",
           "date": "2025-09-15",
@@ -1106,7 +345,6 @@
       "last_commit_date": "2025-09-13T09:19:46+00:00",
       "active_days": 1,
       "avg_commits_per_day": 5.0
->>>>>>> f6127477
     },
     "jjyaoao": {
       "total_commits": 11,
@@ -1226,8 +464,6 @@
       "last_commit_date": "2025-09-16T16:43:39+00:00",
       "active_days": 1,
       "avg_commits_per_day": 11.0
-<<<<<<< HEAD
-=======
     },
     "Halukisan": {
       "total_commits": 2,
@@ -1290,7 +526,6 @@
       "last_commit_date": "2025-09-14T06:16:40+00:00",
       "active_days": 1,
       "avg_commits_per_day": 2.0
->>>>>>> f6127477
     },
     "Halukisan": {
       "total_commits": 2,
@@ -1353,30 +588,6 @@
       "night_owl_percentage": 0.0,
       "commit_messages": [
         {
-<<<<<<< HEAD
-          "message": "update:chapter1:介绍",
-          "repo": "easy-vectordb",
-          "date": "2025-09-14",
-          "time": "2025-09-14T14:16:40+00:00",
-          "beijing_hour": 14,
-          "is_night_owl": false,
-          "url": "https://github.com/datawhalechina/easy-vectordb/commit/02d60965a81c9d18b89bfce62666c0b7fb288e39"
-        },
-        {
-          "message": "update:chapter1:介绍",
-          "repo": "easy-vectordb",
-          "date": "2025-09-14",
-          "time": "2025-09-14T14:12:41+00:00",
-          "beijing_hour": 14,
-          "is_night_owl": false,
-          "url": "https://github.com/datawhalechina/easy-vectordb/commit/8d8f8dfc5f34f8a06efbf56e211e2906bb0f3b6d"
-        }
-      ],
-      "first_commit_date": "2025-09-14T06:12:41+00:00",
-      "last_commit_date": "2025-09-14T06:16:40+00:00",
-      "active_days": 1,
-      "avg_commits_per_day": 2.0
-=======
           "message": "修复图片大小问题及代码中的数据路径问题",
           "repo": "fun-rec",
           "date": "2025-09-17",
@@ -1571,7 +782,6 @@
       "last_commit_date": "2025-09-18T17:44:34+00:00",
       "active_days": 3,
       "avg_commits_per_day": 7.333333333333333
->>>>>>> f6127477
     },
     "Ethan-Chen-plus": {
       "total_commits": 2,
@@ -1860,11 +1070,7 @@
       "user_repos": 198,
       "total": 727
     },
-<<<<<<< HEAD
-    "execution_time": "208.8s",
-=======
     "execution_time": "211.6s",
->>>>>>> f6127477
     "optimization_enabled": true
   }
 }